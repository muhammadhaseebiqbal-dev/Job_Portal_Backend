--- conflicted
+++ resolved
@@ -2,11 +2,6 @@
 const router = express.Router();
 const servicem8 = require('@api/servicem8');
 const { getValidAccessToken } = require('../utils/tokenManager');
-<<<<<<< HEAD
-=======
-const servicem8 = require('@api/servicem8');
-const { getValidAccessToken } = require('../utils/tokenManager');
->>>>>>> 384dbcf0
 require('dotenv').config();
 
 /**
@@ -76,7 +71,6 @@
             lng: location.lng
         }
     };
-<<<<<<< HEAD
 };
 
 // Helper function to get all sites from ServiceM8 locations
@@ -98,29 +92,6 @@
     }
 };
 
-=======
-};
-
-// Helper function to get all sites from ServiceM8 locations
-const getAllSitesFromServiceM8 = async () => {
-    try {
-        const { data: locations } = await servicem8.getLocationAll();
-        console.log(`Retrieved ${locations.length} locations from ServiceM8`);
-        
-        // Transform locations to site format and filter active ones
-        const sites = locations
-            .filter(location => location.active === 1 || location.active === '1')
-            .map(transformLocationToSite);
-            
-        console.log(`Transformed ${sites.length} active locations to sites`);
-        return sites;
-    } catch (error) {
-        console.error('Error fetching locations from ServiceM8:', error);
-        throw error;
-    }
-};
-
->>>>>>> 384dbcf0
 // GET all sites for a client - now fetches from ServiceM8 locations
 router.get('/clients/:clientId/sites', async (req, res) => {
     try {
@@ -183,7 +154,6 @@
     try {
         const { clientId } = req.params;
         console.log(`Fetching default site for client: ${clientId}`);
-<<<<<<< HEAD
         
         // Get all sites from ServiceM8
         const sites = await getAllSitesFromServiceM8();
@@ -192,42 +162,22 @@
         // we'll return the first active site or a specific one based on your business logic
         const defaultSite = sites.length > 0 ? sites[0] : null;
         
-=======
-        
-        // Get all sites from ServiceM8
-        const sites = await getAllSitesFromServiceM8();
-        
-        // Since ServiceM8 doesn't have a concept of default sites per client,
-        // we'll return the first active site or a specific one based on your business logic
-        const defaultSite = sites.length > 0 ? sites[0] : null;
-        
->>>>>>> 384dbcf0
         if (defaultSite) {
             res.json({
                 success: true,
                 site: defaultSite
-            });
-        } else {
+            });        } else {
             res.status(404).json({
                 error: true,
                 message: 'No sites found'
             });
         }
-<<<<<<< HEAD
-    } catch (error) {        console.error('Error fetching default site from ServiceM8:', error);
-=======
     } catch (error) {
         console.error('Error fetching default site from ServiceM8:', error);
->>>>>>> 384dbcf0
         res.status(500).json({
             error: true,
             message: 'Failed to fetch default site from ServiceM8',
             details: error.message
-<<<<<<< HEAD
-=======
-            message: 'Failed to fetch default site from ServiceM8',
-            details: error.message
->>>>>>> 384dbcf0
         });
     }
 });
