const express = require('express');
const router = express.Router();
const servicem8 = require('@api/servicem8');
const { getValidAccessToken } = require('../utils/tokenManager');
const { v4: uuidv4 } = require('uuid');
const { getUserEmails } = require('../utils/userEmailManager');
const axios = require('axios');
require('dotenv').config();

const apiBaseUrl = process.env.API_BASE_URL || 'http://localhost:5000';

// Middleware to ensure a valid token for all client routes
const ensureValidToken = async (req, res, next) => {
    try {
        // This will refresh the token if it's expired
        const accessToken = await getValidAccessToken();
        
        // Store the token in the request for route handlers to use
        req.accessToken = accessToken;
        
        // Set the auth for the ServiceM8 API
        servicem8.auth(accessToken);
        
        next();
    } catch (error) {
        console.error('Token validation error:', error);
        return res.status(401).json({
            error: true,
            message: 'Failed to authenticate with ServiceM8. Please try again.'
        });
    }
};

// Apply the token middleware to all routes
router.use(ensureValidToken);

// GET route to fetch all clients
router.get('/clients', async (req, res) => {
    try {
        const { data } = await servicem8.getCompanyAll();
        res.json(data);
    } catch (err) {
        console.error('Error fetching clients from ServiceM8:', err.response?.data || err.message);
        res.status(500).json({ error: 'Failed to fetch clients from ServiceM8' });
    }
});

// POST route to register a new client
router.post('/clients', async (req, res) => {
    try {
        // Store email in a separate variable before sending to ServiceM8
        const clientEmail = req.body.email;
        
        const newClient = {
            uuid: req.body.uuid || uuidv4(),
            name: req.body.name,
            address: req.body.address,
            address_city: req.body.address_city,
            address_state: req.body.address_state,
            address_postcode: req.body.address_postcode,
            address_country: req.body.address_country,
            // Note: email is removed as ServiceM8 ignores it anyway
            phone: req.body.phone,
            active: req.body.active || 1
        };

        // Log the client data we're sending to ServiceM8
        console.log('Creating client with data:', newClient);

        const { data: clientData } = await servicem8.postCompanyCreate(newClient);
        
        // Log the response from ServiceM8 to check the structure
        console.log('ServiceM8 client creation response:', clientData);
        
        // Add back the email that was ignored by ServiceM8 for our application's use
        const completeClientData = {
            ...newClient,
            ...clientData,
            email: clientEmail // Ensure we keep the email for our own use
        };
        
        // Store the email in Redis if it's provided
        if (clientEmail) {
            try {
                // Use storeUserEmail to save client email for notifications
                const { storeUserEmail } = require('../utils/userEmailManager');
                await storeUserEmail(completeClientData.uuid, clientEmail);
                console.log(`Stored client email ${clientEmail} in our database for client ${completeClientData.uuid}`);
            } catch (emailStoreError) {
                console.error('Failed to store client email:', emailStoreError.message);
                // Continue with the process even if email storage fails
            }
        }
        
        // Send notification for client creation to admin
        if (completeClientData) {
            const userId = req.body.userId || 'admin-user';
            await sendClientNotification('clientCreation', completeClientData, userId);
            
            // Also send welcome email to the new client if they provided an email
            if (clientEmail) {
                await sendClientWelcomeEmail(completeClientData);
            }
        }

        res.status(201).json({ 
            message: 'Client created successfully', 
            client: completeClientData // Return our complete data including email
        });
    } catch (err) {
        console.error('Error creating client in ServiceM8:', err.response?.data || err.message);
        res.status(400).json({ error: 'Failed to create client in ServiceM8', details: err.response?.data });
    }
});

// Route to check if a client exists by UUID
router.get('/clientLogin/:uuid', async (req, res) => {
    try {
        const { uuid } = req.params;

        const { data } = await servicem8.getCompanySingle({ uuid });
        
        if (data) {
            res.status(200).json({ exists: true, client: data });
        } else {
            res.status(404).json({ exists: false, message: 'Client not found' });
        }
    } catch (err) {
        console.error('Error fetching client:', err.response?.data || err.message);
        
        if (err.status === 404) {
            return res.status(404).json({ exists: false, message: 'Client not found' });
        }
        
        res.status(500).json({ error: 'Failed to fetch client', details: err.response?.data });
    }
});

// Configuration
const API_BASE_URL = process.env.API_BASE_URL || 'http://localhost:5000';

// Helper function to get portal URL
const getPortalUrl = () => {
    return process.env.PORTAL_URL || 'http://localhost:3000';
};

// Helper function to send notification for client events
const sendClientNotification = async (type, clientData, userId) => {
    try {
        // Get user's primary email - now properly awaiting the async call
        const userEmailData = await getUserEmails(userId || 'admin-user');
        if (!userEmailData || !userEmailData.primaryEmail) {
            console.log(`No primary email found for user ${userId || 'admin-user'}, skipping notification`);
            return false;
        }

        // Prepare data for email template
        const notificationData = {
            clientName: clientData.name,
            clientId: clientData.uuid, // Add the UUID as clientId for consistent property naming
            address: [
                clientData.address,
                clientData.address_city,
                clientData.address_state,
                clientData.address_postcode,
                clientData.address_country
            ].filter(Boolean).join(', '),
            email: clientData.email,
            phone: clientData.phone,
            portalUrl: `${getPortalUrl()}/admin/clients`,
            changes: clientData.changes || []
        };

        // Send notification
        const response = await axios.post(`${API_BASE_URL}/api/notifications/send-templated`, {
            type,
            data: notificationData,
            recipientEmail: userEmailData.primaryEmail
        });

        return response.status === 200;
    } catch (error) {
        console.error(`Error sending ${type} notification:`, error.message);
        return false;
    }
};

// Helper function to send welcome email to new clients
const sendClientWelcomeEmail = async (clientData) => {
    try {
        if (!clientData.email) {
            console.log('No client email provided, skipping welcome email');
            return false;
        }

        // Prepare data for client welcome email
        const welcomeData = {
            clientName: clientData.name || 'Valued Client',
            clientId: clientData.uuid, // Changed from uuid to clientId for consistency with email templates
            address: [
                clientData.address,
                clientData.address_city,
                clientData.address_state,
                clientData.address_postcode,
                clientData.address_country
            ].filter(Boolean).join(', '),
            email: clientData.email,
            phone: clientData.phone,
            portalUrl: `${getPortalUrl()}/login`, // Changed to direct users to main login page
        };

        try {
            // First attempt: Try to send welcome email directly to client
            console.log(`Attempting to send welcome email to client: ${clientData.email}`);
            const response = await axios.post(`${API_BASE_URL}/api/notifications/send-templated`, {
                type: 'clientWelcome',
                data: welcomeData,
                recipientEmail: clientData.email
            });
            
            console.log(`Welcome email sent to new client: ${clientData.email}`);
            return response.status === 200;
        } catch (directSendError) {
            console.error('Direct client welcome email failed:', directSendError.message);
            
            // If direct sending fails, try to notify admin about the new client
            try {
                // Get admin's primary email - properly await the async call
                const adminUserData = await getUserEmails('admin-user');
                if (!adminUserData || !adminUserData.primaryEmail) {
                    console.log('No admin email found for notification');
                    return false;
                }
                
                // Send a notification to admin about the new client with login info to share
                const adminResponse = await axios.post(`${API_BASE_URL}/api/notifications/send`, {
                    type: 'clientWelcome',
                    recipientEmail: adminUserData.primaryEmail,
                    subject: `New Client Portal Account: ${welcomeData.clientName}`,
                    message: `
A new client has been created but the welcome email could not be sent directly.

Client Details:
- Name: ${welcomeData.clientName}
- Email: ${welcomeData.email}
- Client ID (for login): ${welcomeData.clientId}
- Portal URL: ${welcomeData.portalUrl}

Please contact the client manually to provide their login information.`
                });
                
                console.log(`Fallback notification sent to admin: ${adminUserData.primaryEmail}`);
                return adminResponse.status === 200;
            } catch (adminNotifyError) {
                console.error('Failed to notify admin about client creation:', adminNotifyError.message);
                return false;
            }
        }
    } catch (error) {
        console.error('Error sending client welcome email:', error.message);
        return false;
    }
};

// PUT route to update a client
router.put('/clients/:uuid', async (req, res) => {
    try {
        const { uuid } = req.params;
        
        // First get the existing client data to track changes
        const { data: existingClient } = await servicem8.getCompanySingle({ uuid });
        
        // Build update payload
        const clientUpdate = {
            uuid,
            name: req.body.name,
            address: req.body.address,
            address_city: req.body.address_city,
            address_state: req.body.address_state,
            address_postcode: req.body.address_postcode,
            address_country: req.body.address_country,
            email: req.body.email,
            phone: req.body.phone,
            active: req.body.active !== undefined ? req.body.active : existingClient.active
        };

        // Track changes for notification email
        const changes = [];
        if (existingClient.name !== clientUpdate.name) {
            changes.push(`Name changed from "${existingClient.name}" to "${clientUpdate.name}"`);
        }
        if (existingClient.email !== clientUpdate.email) {
            changes.push(`Email changed from "${existingClient.email || 'none'}" to "${clientUpdate.email || 'none'}"`);
        }
        if (existingClient.phone !== clientUpdate.phone) {
            changes.push(`Phone changed from "${existingClient.phone || 'none'}" to "${clientUpdate.phone || 'none'}"`);
        }
        
        // Address change detection
        const oldAddress = [
            existingClient.address,
            existingClient.address_city,
            existingClient.address_state,
            existingClient.address_postcode,
            existingClient.address_country
        ].filter(Boolean).join(', ');
        
        const newAddress = [
            clientUpdate.address,
            clientUpdate.address_city,
            clientUpdate.address_state,
            clientUpdate.address_postcode,
            clientUpdate.address_country
        ].filter(Boolean).join(', ');
        
        if (oldAddress !== newAddress) {
            changes.push(`Address changed from "${oldAddress || 'none'}" to "${newAddress || 'none'}"`);
        }

        // Update client in ServiceM8
        const result = await servicem8.putCompanyEdit(clientUpdate);
        
        // Add changes to the updated client data for notification
        const updatedClientData = {
            ...clientUpdate,
            changes
        };
        
        // Send notification for client update if there were changes
        if (changes.length > 0) {
            const userId = req.body.userId || 'admin-user';
            await sendClientNotification('clientUpdate', updatedClientData, userId);
        }

        res.status(200).json({ 
            message: 'Client updated successfully', 
            client: clientUpdate,
            changesDetected: changes
        });
    } catch (err) {
        console.error('Error updating client in ServiceM8:', err.response?.data || err.message);
        res.status(400).json({ error: 'Failed to update client in ServiceM8', details: err.response?.data });
    }
});

// GET route for client dashboard stats
router.get('/dashboard-stats/:clientId', async (req, res) => {
    try {
        const { clientId } = req.params;
        
        // Handle 'default' clientId - return mock data for demo purposes
        if (!clientId || clientId === 'default' || clientId === 'null' || clientId === 'undefined') {
            console.log('Using default client data as no valid clientId was provided');
            const mockData = createMockDashboardData();
            return res.json(mockData);
        }

        // Get all jobs - no need to filter by client since we're getting data for the logged-in user
        let allJobs = [];
        try {
            const jobResponse = await servicem8.getJobAll();
            allJobs = jobResponse.data || [];
        } catch (jobErr) {
            console.error('Error fetching jobs:', jobErr.response?.data || jobErr.message);
        }
        
        // Get quotes - these are just jobs with status='Quote'
        const allQuotes = allJobs.filter(job => job.status === 'Quote');
        
        // Get upcoming services - simplified approach
        let upcomingServices = [];
        try {
            // Try to get job activities as upcoming services
            const activityResponse = await servicem8.getJobActivityAll();
            const today = new Date().toISOString().split('T')[0];
            // Filter for upcoming dates
            upcomingServices = (activityResponse.data || [])
                .filter(activity => activity.date >= today)
                .slice(0, 5); // Limit to 5 upcoming services
        } catch (serviceErr) {
            console.error('Error fetching services:', serviceErr.response?.data || serviceErr.message);
        }
        
        // Recent activities - simplified approach
        let recentActivity = [];
        try {
            // Use job data as a fallback for activities 
            recentActivity = allJobs
                .slice(0, 10)
                .map(job => ({
                    uuid: job.uuid,
                    activity_type: job.status === 'Quote' ? 'quote_sent' : 
                                job.status === 'Completed' ? 'job_completed' : 'job_created',
                    title: job.job_name || job.description || 'Job Update',
                    description: job.description || job.job_description || '',
                    date: job.date || job.job_date || new Date().toISOString().split('T')[0]
                }));
        } catch (activityErr) {
            console.error('Error creating activity feed:', activityErr);
        }
        
        // Calculate statistics
        const stats = {
            activeJobs: allJobs.filter(job => job.status !== 'Completed').length,
            inProgressJobs: allJobs.filter(job => job.status === 'In Progress').length,
            pendingQuotes: allQuotes.length,
            quotesTotalValue: allQuotes.reduce((sum, quote) => sum + parseFloat(quote.total_amount || 0 || quote.total_invoice_amount || 0), 0).toFixed(2),
            completedJobs: allJobs.filter(job => job.status === 'Completed').length,
            completedJobsLast30Days: allJobs.filter(job => {
                return job.status === 'Completed' && 
                       job.completed_date && 
                       new Date(job.completed_date) > new Date(Date.now() - 30 * 24 * 60 * 60 * 1000);
            }).length,
            upcomingServices: upcomingServices.length,
            nextServiceDate: upcomingServices.length > 0 ? 
                upcomingServices[0].date : null,
            // Add status percentages for the progress bars
            statusBreakdown: {
                quotes: allJobs.length ? (allQuotes.length / allJobs.length * 100).toFixed(1) : 0,
                inProgress: allJobs.length ? (allJobs.filter(j => j.status === 'In Progress').length / allJobs.length * 100).toFixed(1) : 0,
                scheduled: allJobs.length ? (allJobs.filter(j => j.status === 'Scheduled').length / allJobs.length * 100).toFixed(1) : 0,
                completed: allJobs.length ? (allJobs.filter(j => j.status === 'Completed').length / allJobs.length * 100).toFixed(1) : 0
            }
        };
        
        // Format job and quotes data to include only necessary fields
        const formattedJobs = allJobs
            .filter(job => job.status !== 'Quote') // Exclude quotes from jobs list
            .map(job => ({
                id: job.uuid,
                jobNumber: job.job_number || job.generated_job_id || job.uuid?.substring(0, 8),
                title: job.job_name || job.description || 'Untitled Job',
                status: job.status,
                date: job.job_date || job.date,
                dueDate: job.due_date,
                completedDate: job.completed_date,
                type: 'Work Order',
                description: job.description || job.job_description || '',
                assignedTech: job.assigned_to_name || '',
                location: job.site_name || job.job_address || 'Main Location',
                attachments: job.attachments_count || 0
            }));
        
        const formattedQuotes = allQuotes.map(quote => ({
            id: quote.uuid,
            quoteNumber: quote.quote_number || quote.generated_job_id || quote.uuid?.substring(0, 8),
            title: quote.job_name || quote.description || 'Untitled Quote',
            status: 'Quote',
            date: quote.date || quote.job_date,
            dueDate: quote.expiry_date || quote.due_date,
            type: 'Quote',
            price: parseFloat(quote.total_amount || quote.total_invoice_amount || 0).toFixed(2),
            description: quote.description || quote.job_description || '',
            location: quote.site_name || quote.job_address || 'Main Location',
            attachments: quote.attachments_count || 0
        }));
        
        // Format upcoming services
        const formattedServices = upcomingServices.map(service => ({
            id: service.uuid,
            title: service.job_name || service.description || 'Scheduled Service',
            date: service.date,
            startTime: service.start_time || '09:00',
            endTime: service.finish_time || '10:00',
            technician: service.staff_name || 'Unassigned',
            location: service.address || 'Main Location'
        }));
        
        // Format activity feed
        const formattedActivity = recentActivity.map(activity => {
            let type = 'other';
            if (activity.activity_type === 'job_created') type = 'job_created';
            else if (activity.activity_type === 'quote_sent') type = 'quote_received';
            else if (activity.activity_type === 'job_completed') type = 'job_completed';
            else if (activity.activity_type === 'document_uploaded') type = 'document_uploaded';
            else if (activity.activity_type === 'invoice_paid') type = 'invoice_paid';
            
            return {
                id: activity.uuid,
                type,
                title: activity.title || (activity.activity_type ? activity.activity_type.replace('_', ' ') : 'Activity'),
                description: activity.description || '',
                date: activity.date || new Date().toISOString().split('T')[0]
            };
        });
        
        // Return the formatted data
        res.json({
            stats,
            jobs: formattedJobs,
            quotes: formattedQuotes,
            upcomingServices: formattedServices,
            recentActivity: formattedActivity
        });
        
    } catch (err) {
        console.error('Error fetching client dashboard stats:', err);
        
        // Send fallback mock data if there's an error for development purposes
        const mockData = createMockDashboardData();
        res.json(mockData);
    }
});

<<<<<<< HEAD
// Helper function to create mock data when the API fails
function createMockDashboardData() {
    return {
        stats: {
            activeJobs: 3,
            inProgressJobs: 1,
            pendingQuotes: 1,
            quotesTotalValue: "4850.00",
            completedJobs: 1,
            completedJobsLast30Days: 1,
            upcomingServices: 2,
            nextServiceDate: "2025-05-15",
            statusBreakdown: {
                quotes: "25.0",
                inProgress: "25.0",
                scheduled: "25.0",
                completed: "25.0"
            }
        },
        jobs: [
            {
                id: 'JOB-2025-0423',
                jobNumber: 'JOB-2025-0423',
                title: 'Network Installation',
                status: 'In Progress',
                date: '2025-05-01',
                dueDate: '2025-05-20',
                type: 'Work Order',
                description: 'Install new network infrastructure including switches and access points',
                assignedTech: 'Alex Johnson',
                location: 'Main Office',
                attachments: 2
            },
            {
                id: 'JOB-2025-0418',
                jobNumber: 'JOB-2025-0418',
                title: 'Digital Signage Installation',
                status: 'Completed',
                date: '2025-04-10',
                completedDate: '2025-04-15',
                type: 'Work Order',
                description: 'Install 3 digital signage displays in reception area',
                assignedTech: 'Sarah Davis',
                location: 'Main Office',
                attachments: 3
            },
            {
                id: 'JOB-2025-0415',
                jobNumber: 'JOB-2025-0415',
                title: 'Surveillance System Maintenance',
                status: 'Scheduled',
                date: '2025-05-20',
                type: 'Work Order',
                description: 'Routine maintenance check on surveillance system',
                assignedTech: 'Miguel Rodriguez',
                location: 'Branch Office',
                attachments: 0
            }
        ],
        quotes: [
            {
                id: 'QUOTE-2025-0422',
                quoteNumber: 'QUOTE-2025-0422',
                title: 'Security System Upgrade',
                status: 'Quote',
                date: '2025-05-02',
                dueDate: '2025-05-25',
                type: 'Quote',
                price: "4850.00",
                description: 'Upgrade existing security cameras to 4K resolution',
                location: 'Warehouse',
                attachments: 1
            }
        ],
        upcomingServices: [
            { 
                id: 1, 
                title: 'Surveillance System Maintenance', 
                date: '2025-05-20', 
                startTime: '09:00',
                endTime: '11:00',
                technician: 'Miguel Rodriguez', 
                location: 'Branch Office' 
            },
            { 
                id: 2, 
                title: 'Network Performance Review', 
                date: '2025-05-28', 
                startTime: '13:00',
                endTime: '15:00',
                technician: 'Alex Johnson', 
                location: 'Main Office' 
            }
        ],
        recentActivity: [
            { id: 1, type: 'job_created', title: 'New Job Request Created', description: 'Network Installation', date: '2025-05-01' },
            { id: 2, type: 'quote_received', title: 'New Quote Received', description: 'Security System Upgrade', date: '2025-05-02' },
            { id: 3, type: 'job_completed', title: 'Job Completed', description: 'Digital Signage Installation', date: '2025-04-15' },
            { id: 4, type: 'document_uploaded', title: 'Document Uploaded', description: 'Network Diagram.pdf', date: '2025-04-20' },
            { id: 5, type: 'invoice_paid', title: 'Invoice Paid', description: 'INV-2025-0056', date: '2025-05-05' }
        ]
    };
}
=======
// Route to get client details by UUID (new endpoint for proper name resolution)
router.get('/client-details/:uuid', async (req, res) => {
    try {
        const accessToken = await refreshAccessToken();
        servicem8.auth(accessToken);

        const { uuid } = req.params;

        const clientData = await handleServiceM8Request(() => 
            servicem8.getCompanySingle({ uuid })
        );

        if (clientData && clientData.data) {
            res.status(200).json({ 
                success: true, 
                client: {
                    uuid: clientData.data.uuid,
                    name: clientData.data.name,
                    email: clientData.data.email,
                    phone: clientData.data.phone,
                    address: clientData.data.address,
                    address_city: clientData.data.address_city,
                    address_state: clientData.data.address_state,
                    address_postcode: clientData.data.address_postcode,
                    address_country: clientData.data.address_country
                }
            });
        } else {
            res.status(404).json({ success: false, message: 'Client not found' });
        }
    } catch (err) {
        console.error('Error fetching client details:', err.response?.data || err.message);
        res.status(500).json({ 
            success: false, 
            error: 'Failed to fetch client details', 
            details: err.response?.data 
        });
    }
});
>>>>>>> 23340abd

module.exports = router;<|MERGE_RESOLUTION|>--- conflicted
+++ resolved
@@ -494,119 +494,11 @@
         });
         
     } catch (err) {
-        console.error('Error fetching client dashboard stats:', err);
-        
-        // Send fallback mock data if there's an error for development purposes
-        const mockData = createMockDashboardData();
-        res.json(mockData);
+        console.error('Error refreshing access token:', err.response?.data || err.message);
+        res.status(500).json({ error: 'Failed to refresh access token' });
     }
 });
 
-<<<<<<< HEAD
-// Helper function to create mock data when the API fails
-function createMockDashboardData() {
-    return {
-        stats: {
-            activeJobs: 3,
-            inProgressJobs: 1,
-            pendingQuotes: 1,
-            quotesTotalValue: "4850.00",
-            completedJobs: 1,
-            completedJobsLast30Days: 1,
-            upcomingServices: 2,
-            nextServiceDate: "2025-05-15",
-            statusBreakdown: {
-                quotes: "25.0",
-                inProgress: "25.0",
-                scheduled: "25.0",
-                completed: "25.0"
-            }
-        },
-        jobs: [
-            {
-                id: 'JOB-2025-0423',
-                jobNumber: 'JOB-2025-0423',
-                title: 'Network Installation',
-                status: 'In Progress',
-                date: '2025-05-01',
-                dueDate: '2025-05-20',
-                type: 'Work Order',
-                description: 'Install new network infrastructure including switches and access points',
-                assignedTech: 'Alex Johnson',
-                location: 'Main Office',
-                attachments: 2
-            },
-            {
-                id: 'JOB-2025-0418',
-                jobNumber: 'JOB-2025-0418',
-                title: 'Digital Signage Installation',
-                status: 'Completed',
-                date: '2025-04-10',
-                completedDate: '2025-04-15',
-                type: 'Work Order',
-                description: 'Install 3 digital signage displays in reception area',
-                assignedTech: 'Sarah Davis',
-                location: 'Main Office',
-                attachments: 3
-            },
-            {
-                id: 'JOB-2025-0415',
-                jobNumber: 'JOB-2025-0415',
-                title: 'Surveillance System Maintenance',
-                status: 'Scheduled',
-                date: '2025-05-20',
-                type: 'Work Order',
-                description: 'Routine maintenance check on surveillance system',
-                assignedTech: 'Miguel Rodriguez',
-                location: 'Branch Office',
-                attachments: 0
-            }
-        ],
-        quotes: [
-            {
-                id: 'QUOTE-2025-0422',
-                quoteNumber: 'QUOTE-2025-0422',
-                title: 'Security System Upgrade',
-                status: 'Quote',
-                date: '2025-05-02',
-                dueDate: '2025-05-25',
-                type: 'Quote',
-                price: "4850.00",
-                description: 'Upgrade existing security cameras to 4K resolution',
-                location: 'Warehouse',
-                attachments: 1
-            }
-        ],
-        upcomingServices: [
-            { 
-                id: 1, 
-                title: 'Surveillance System Maintenance', 
-                date: '2025-05-20', 
-                startTime: '09:00',
-                endTime: '11:00',
-                technician: 'Miguel Rodriguez', 
-                location: 'Branch Office' 
-            },
-            { 
-                id: 2, 
-                title: 'Network Performance Review', 
-                date: '2025-05-28', 
-                startTime: '13:00',
-                endTime: '15:00',
-                technician: 'Alex Johnson', 
-                location: 'Main Office' 
-            }
-        ],
-        recentActivity: [
-            { id: 1, type: 'job_created', title: 'New Job Request Created', description: 'Network Installation', date: '2025-05-01' },
-            { id: 2, type: 'quote_received', title: 'New Quote Received', description: 'Security System Upgrade', date: '2025-05-02' },
-            { id: 3, type: 'job_completed', title: 'Job Completed', description: 'Digital Signage Installation', date: '2025-04-15' },
-            { id: 4, type: 'document_uploaded', title: 'Document Uploaded', description: 'Network Diagram.pdf', date: '2025-04-20' },
-            { id: 5, type: 'invoice_paid', title: 'Invoice Paid', description: 'INV-2025-0056', date: '2025-05-05' }
-        ]
-    };
-}
-=======
 // Route to get client details by UUID (new endpoint for proper name resolution)
 router.get('/client-details/:uuid', async (req, res) => {
     try {
@@ -646,6 +538,5 @@
         });
     }
 });
->>>>>>> 23340abd
 
 module.exports = router;