const fs = require('fs');
const path = require('path');

// Templates for different types of notification emails
const emailTemplates = {
    clientCreation: (data) => {
        return {
            subject: `New Client Created: ${data.clientName}`,
            text: `A new client "${data.clientName}" has been created in the Job Portal system. Client UUID: ${data.clientId}`,
            html: `
                <div style="font-family: 'Segoe UI', Arial, sans-serif; max-width: 600px; margin: 0 auto; padding: 20px; border: 1px solid #e2e8f0; border-radius: 8px; box-shadow: 0 2px 4px rgba(0,0,0,0.05);">
                    <div style="background-color: #4f46e5; padding: 15px; border-radius: 6px 6px 0 0;">
                        <h2 style="color: white; margin: 0; font-weight: 500;">New Client Created</h2>
                    </div>
                    <div style="padding: 20px; background-color: #ffffff;">
                        <p style="font-size: 16px; color: #334155;">A new client has been successfully created in the Job Portal system.</p>
                        <div style="background-color: #f8fafc; border-radius: 6px; padding: 15px; margin: 20px 0;">
                            <h3 style="margin-top: 0; color: #1e293b; font-size: 18px;">Client Details:</h3>
                            <p style="margin: 5px 0; font-size: 15px;"><strong>Name:</strong> ${data.clientName}</p>
                            <p style="margin: 5px 0; font-size: 15px;"><strong>Client ID (UUID):</strong> ${data.clientId}</p>
                            ${data.address ? `<p style="margin: 5px 0; font-size: 15px;"><strong>Address:</strong> ${data.address}</p>` : ''}
                            ${data.email ? `<p style="margin: 5px 0; font-size: 15px;"><strong>Email:</strong> ${data.email}</p>` : ''}
                            ${data.phone ? `<p style="margin: 5px 0; font-size: 15px;"><strong>Phone:</strong> ${data.phone}</p>` : ''}
                        </div>
                        <p style="font-size: 15px; color: #475569;">You can view the full client details in the <a href="${process.env.DASHBOARD_URL || data.portalUrl || '#'}" style="color: #4f46e5; text-decoration: none; font-weight: 500;">Job Portal</a>.</p>
                    </div>
                    <div style="background-color: #f1f5f9; padding: 15px; border-radius: 0 0 6px 6px; font-size: 14px; color: #64748b;">
                        <p style="margin: 5px 0;">This is an automated message from Job Portal.</p>
                        <p style="margin: 5px 0;">© ${new Date().getFullYear()} Job Portal - All rights reserved.</p>
                    </div>
                </div>
            `
        };
    },
    
    clientUpdate: (data) => {
        return {
            subject: `Client Updated: ${data.clientName}`,
            text: `Client "${data.clientName}" has been updated in the Job Portal system.`,
            html: `
                <div style="font-family: 'Segoe UI', Arial, sans-serif; max-width: 600px; margin: 0 auto; padding: 20px; border: 1px solid #e2e8f0; border-radius: 8px; box-shadow: 0 2px 4px rgba(0,0,0,0.05);">
                    <div style="background-color: #0ea5e9; padding: 15px; border-radius: 6px 6px 0 0;">
                        <h2 style="color: white; margin: 0; font-weight: 500;">Client Updated</h2>
                    </div>
                    <div style="padding: 20px; background-color: #ffffff;">
                        <p style="font-size: 16px; color: #334155;">A client's information has been updated in the Job Portal system.</p>
                        <div style="background-color: #f8fafc; border-radius: 6px; padding: 15px; margin: 20px 0;">
                            <h3 style="margin-top: 0; color: #1e293b; font-size: 18px;">Updated Client Details:</h3>
                            <p style="margin: 5px 0; font-size: 15px;"><strong>Name:</strong> ${data.clientName}</p>
                            ${data.changes ? `<p style="margin: 10px 0 5px; font-size: 15px;"><strong>Changes Made:</strong></p>
                            <ul style="margin: 0; padding-left: 20px;">
                                ${data.changes.map(change => `<li style="margin: 3px 0;">${change}</li>`).join('')}
                            </ul>` : ''}
                        </div>
                        <p style="font-size: 15px; color: #475569;">You can view the full client details in the <a href="${data.portalUrl || '#'}" style="color: #0ea5e9; text-decoration: none; font-weight: 500;">Job Portal</a>.</p>
                    </div>
                    <div style="background-color: #f1f5f9; padding: 15px; border-radius: 0 0 6px 6px; font-size: 14px; color: #64748b;">
                        <p style="margin: 5px 0;">This is an automated message from Job Portal.</p>
                        <p style="margin: 5px 0;">© ${new Date().getFullYear()} Job Portal - All rights reserved.</p>
                    </div>
                </div>
            `
        };
    },
    
    jobCreation: (data) => {
        return {
            subject: `New Job Created: ${data.jobId || 'New Job'}`,
            text: `A new job "${data.jobDescription}" has been created in the Job Portal system.`,
            html: `
                <div style="font-family: 'Segoe UI', Arial, sans-serif; max-width: 600px; margin: 0 auto; padding: 20px; border: 1px solid #e2e8f0; border-radius: 8px; box-shadow: 0 2px 4px rgba(0,0,0,0.05);">
                    <div style="background-color: #10b981; padding: 15px; border-radius: 6px 6px 0 0;">
                        <h2 style="color: white; margin: 0; font-weight: 500;">New Job Created</h2>
                    </div>
                    <div style="padding: 20px; background-color: #ffffff;">
                        <p style="font-size: 16px; color: #334155;">A new job has been created in the Job Portal system.</p>                        <div style="background-color: #f8fafc; border-radius: 6px; padding: 15px; margin: 20px 0;">
                            <h3 style="margin-top: 0; color: #1e293b; font-size: 18px;">Job Details:</h3>
                            ${data.jobId ? `<p style="margin: 5px 0; font-size: 15px;"><strong>Job ID:</strong> ${data.jobId}</p>` : ''}
                            <p style="margin: 5px 0; font-size: 15px;"><strong>Description:</strong> ${data.jobDescription}</p>
                            ${data.client ? `<p style="margin: 5px 0; font-size: 15px;"><strong>Client:</strong> ${data.client}</p>` : ''}
                            ${data.status ? `<p style="margin: 5px 0; font-size: 15px;"><strong>Status:</strong> <span style="display: inline-block; background-color: ${
                                data.status === 'Quote' ? '#dbeafe' : 
                                data.status === 'Work Order' ? '#fef9c3' : 
                                data.status === 'Completed' ? '#dcfce7' : '#f3f4f6'
                            }; padding: 2px 8px; border-radius: 4px; font-size: 14px;">${data.status}</span></p>` : ''}
                            ${data.date ? `<p style="margin: 5px 0; font-size: 15px;"><strong>Date:</strong> ${data.date}</p>` : ''}
                            ${data.jobAddress ? `<p style="margin: 5px 0; font-size: 15px;"><strong>Service Address:</strong> ${data.jobAddress}</p>` : ''}
                            ${data.workDoneDescription ? `
                                <p style="margin: 10px 0 5px; font-size: 15px;"><strong>Work Description:</strong></p>
                                <p style="margin: 5px 0; font-size: 14px; padding: 8px; background-color: #f1f5f9; border-radius: 4px;">${data.workDoneDescription}</p>
                            ` : ''}
                            
                            ${data.quoteDate ? `<p style="margin: 5px 0; font-size: 15px;"><strong>Quote Date:</strong> ${data.quoteDate}</p>` : ''}
                            ${data.quoteSent ? `<p style="margin: 5px 0; font-size: 15px;"><strong>Quote Sent:</strong> ${data.quoteSent === '1' ? 'Yes' : 'No'}</p>` : ''}
                            
                            ${data.workOrderDate ? `<p style="margin: 5px 0; font-size: 15px;"><strong>Work Order Date:</strong> ${data.workOrderDate}</p>` : ''}
                            ${data.completionDate ? `<p style="margin: 5px 0; font-size: 15px;"><strong>Completion Date:</strong> ${data.completionDate}</p>` : ''}
                            
                            ${data.invoiceAmount ? `<p style="margin: 5px 0; font-size: 15px;"><strong>Invoice Amount:</strong> $${data.invoiceAmount}</p>` : ''}
                            ${data.invoiceSent ? `<p style="margin: 5px 0; font-size: 15px;"><strong>Invoice Sent:</strong> ${data.invoiceSent === '1' ? 'Yes' : 'No'}</p>` : ''}
                            
                            ${(data.paymentDate || data.paymentMethod || data.paymentAmount) ? `
                                <div style="margin-top: 12px; padding-top: 12px; border-top: 1px solid #e2e8f0;">
                                    <h4 style="margin-top: 0; color: #1e293b; font-size: 16px;">Payment Information:</h4>
                                    ${data.paymentAmount ? `<p style="margin: 5px 0; font-size: 15px;"><strong>Payment Amount:</strong> $${data.paymentAmount}</p>` : ''}
                                    ${data.paymentMethod ? `<p style="margin: 5px 0; font-size: 15px;"><strong>Payment Method:</strong> ${data.paymentMethod}</p>` : ''}
                                    ${data.paymentDate ? `<p style="margin: 5px 0; font-size: 15px;"><strong>Payment Date:</strong> ${data.paymentDate}</p>` : ''}
                                </div>
                            ` : ''}
                        </div>
                        <p style="font-size: 15px; color: #475569;">You can view the full job details in the <a href="${data.portalUrl || '#'}" style="color: #10b981; text-decoration: none; font-weight: 500;">Job Portal</a>.</p>
                    </div>
                    <div style="background-color: #f1f5f9; padding: 15px; border-radius: 0 0 6px 6px; font-size: 14px; color: #64748b;">
                        <p style="margin: 5px 0;">This is an automated message from Job Portal.</p>
                        <p style="margin: 5px 0;">© ${new Date().getFullYear()} Job Portal - All rights reserved.</p>
                    </div>
                </div>
            `
        };
    },
    
    jobUpdate: (data) => {
        return {
            subject: `Job Updated: ${data.jobId || 'Job Update'}`,
            text: `The job "${data.jobDescription}" has been updated in the Job Portal system.`,
            html: `
                <div style="font-family: 'Segoe UI', Arial, sans-serif; max-width: 600px; margin: 0 auto; padding: 20px; border: 1px solid #e2e8f0; border-radius: 8px; box-shadow: 0 2px 4px rgba(0,0,0,0.05);">
                    <div style="background-color: #f59e0b; padding: 15px; border-radius: 6px 6px 0 0;">
                        <h2 style="color: white; margin: 0; font-weight: 500;">Job Updated</h2>
                    </div>
                    <div style="padding: 20px; background-color: #ffffff;">
                        <p style="font-size: 16px; color: #334155;">A job has been updated in the Job Portal system.</p>
                        <div style="background-color: #f8fafc; border-radius: 6px; padding: 15px; margin: 20px 0;">
                            <h3 style="margin-top: 0; color: #1e293b; font-size: 18px;">Job Details:</h3>
                            ${data.jobId ? `<p style="margin: 5px 0; font-size: 15px;"><strong>Job ID:</strong> ${data.jobId}</p>` : ''}
                            <p style="margin: 5px 0; font-size: 15px;"><strong>Description:</strong> ${data.jobDescription}</p>
                            ${data.client ? `<p style="margin: 5px 0; font-size: 15px;"><strong>Client:</strong> ${data.client}</p>` : ''}
                            
                            ${data.oldStatus && data.newStatus ? `
                            <p style="margin: 10px 0 5px; font-size: 15px;"><strong>Status Change:</strong></p>
                            <div style="display: flex; align-items: center; margin: 5px 0;">                                <span style="display: inline-block; background-color: ${
                                    data.oldStatus === 'Quote' ? '#ffedd5' : 
                                    data.oldStatus === 'Work Order' ? '#dbeafe' : 
                                    data.oldStatus === 'Completed' ? '#dcfce7' : '#f3f4f6'
                                }; padding: 2px 8px; border-radius: 4px; font-size: 14px;">${data.oldStatus}</span>
                                <span style="margin: 0 10px;">→</span>
                                <span style="display: inline-block; background-color: ${
                                    data.newStatus === 'Quote' ? '#ffedd5' : 
                                    data.newStatus === 'Work Order' ? '#dbeafe' : 
                                    data.newStatus === 'Completed' ? '#dcfce7' : '#f3f4f6'
                                }; padding: 2px 8px; border-radius: 4px; font-size: 14px;">${data.newStatus}</span>
                            </div>                            ` : data.status ? `<p style="margin: 5px 0; font-size: 15px;"><strong>Status:</strong> <span style="display: inline-block; background-color: ${
                                data.status === 'Quote' ? '#ffedd5' : 
                                data.status === 'Work Order' ? '#dbeafe' : 
                                data.status === 'Completed' ? '#dcfce7' : '#f3f4f6'
                            }; padding: 2px 8px; border-radius: 4px; font-size: 14px;">${data.status}</span></p>` : ''}
                            
                            ${data.changes ? `<p style="margin: 10px 0 5px; font-size: 15px;"><strong>Changes Made:</strong></p>
                            <ul style="margin: 0; padding-left: 20px;">
                                ${data.changes.map(change => `<li style="margin: 3px 0;">${change}</li>`).join('')}
                            </ul>` : ''}
                        </div>
                        <p style="font-size: 15px; color: #475569;">You can view the full job details in the <a href="${data.portalUrl || '#'}" style="color: #f59e0b; text-decoration: none; font-weight: 500;">Job Portal</a>.</p>
                    </div>
                    <div style="background-color: #f1f5f9; padding: 15px; border-radius: 0 0 6px 6px; font-size: 14px; color: #64748b;">
                        <p style="margin: 5px 0;">This is an automated message from Job Portal.</p>
                        <p style="margin: 5px 0;">© ${new Date().getFullYear()} Job Portal - All rights reserved.</p>
                    </div>
                </div>
<<<<<<< HEAD
            `        };
    },
    
    jobStatusUpdate: (data) => {
        return {
            subject: `Job Status Updated: ${data.jobId || data.uuid || 'Job Status Change'}`,
            text: `The job status has been updated to "${data.status}" in the Job Portal system.`,
            html: `
                <div style="font-family: 'Segoe UI', Arial, sans-serif; max-width: 600px; margin: 0 auto; padding: 20px; border: 1px solid #e2e8f0; border-radius: 8px; box-shadow: 0 2px 4px rgba(0,0,0,0.05);">                    <div style="background-color: ${
                        data.status === 'Quote' ? '#f97316' : 
                        data.status === 'Work Order' ? '#3b82f6' : 
                        data.status === 'Completed' ? '#10b981' : 
                        data.status === 'Unsuccessful' ? '#ef4444' : '#6366f1'
                    }; padding: 15px; border-radius: 6px 6px 0 0;">
                        <h2 style="color: white; margin: 0; font-weight: 500;">Job Status Updated</h2>
                    </div>
                    <div style="padding: 20px; background-color: #ffffff;">
                        <p style="font-size: 16px; color: #334155;">A job's status has been updated in the Job Portal system.</p>
                        <div style="background-color: #f8fafc; border-radius: 6px; padding: 15px; margin: 20px 0;">
                            <h3 style="margin-top: 0; color: #1e293b; font-size: 18px;">Job Details:</h3>
                            ${data.jobId || data.uuid ? `<p style="margin: 5px 0; font-size: 15px;"><strong>Job ID:</strong> ${data.jobId || data.uuid}</p>` : ''}
                            ${data.description || data.jobDescription ? `<p style="margin: 5px 0; font-size: 15px;"><strong>Description:</strong> ${data.description || data.jobDescription}</p>` : ''}
                            ${data.client ? `<p style="margin: 5px 0; font-size: 15px;"><strong>Client:</strong> ${data.client}</p>` : ''}
                              <div style="margin: 15px 0; padding: 10px; background-color: ${
                                data.status === 'Quote' ? '#fff7ed' : 
                                data.status === 'Work Order' ? '#eff6ff' : 
                                data.status === 'Completed' ? '#f0fdf4' : 
                                data.status === 'Unsuccessful' ? '#fef2f2' : '#f8fafc'
                            }; border-radius: 6px; border-left: 4px solid ${
                                data.status === 'Quote' ? '#f97316' : 
                                data.status === 'Work Order' ? '#3b82f6' : 
                                data.status === 'Completed' ? '#10b981' : 
                                data.status === 'Unsuccessful' ? '#ef4444' : '#6366f1'
                            };">
                                <p style="margin: 0; font-size: 16px; font-weight: 600; color: ${
                                    data.status === 'Quote' ? '#c2410c' : 
                                    data.status === 'Work Order' ? '#1e40af' : 
                                    data.status === 'Completed' ? '#166534' : 
                                    data.status === 'Unsuccessful' ? '#dc2626' : '#4338ca'
                                };">New Status: ${data.status}</p>
                                ${data.statusDescription ? `<p style="margin: 5px 0 0; font-size: 14px; color: #64748b;">${data.statusDescription}</p>` : ''}
                            </div>
                            
                            ${data.date ? `<p style="margin: 5px 0; font-size: 15px;"><strong>Updated:</strong> ${data.date}</p>` : ''}
                        </div>                        <p style="font-size: 15px; color: #475569;">You can view the full job details in the <a href="${data.portalUrl || '#'}" style="color: ${
                            data.status === 'Quote' ? '#f97316' : 
                            data.status === 'Work Order' ? '#3b82f6' : 
                            data.status === 'Completed' ? '#10b981' : 
                            data.status === 'Unsuccessful' ? '#ef4444' : '#6366f1'
                        }; text-decoration: none; font-weight: 500;">Job Portal</a>.</p>
                    </div>
                    <div style="background-color: #f1f5f9; padding: 15px; border-radius: 0 0 6px 6px; font-size: 14px; color: #64748b;">
                        <p style="margin: 5px 0;">This is an automated message from Job Portal.</p>
                        <p style="margin: 5px 0;">© ${new Date().getFullYear()} Job Portal - All rights reserved.</p>
                    </div>
                </div>
=======
>>>>>>> a8c90a08
            `
        };
    },
    
    quoteCreation: (data) => {
        return {
            subject: `New Quote Created: ${data.quoteId || data.jobId || 'New Quote'}`,
            text: `A new quote has been created for job "${data.jobDescription}" in the Job Portal system.`,
            html: `
                <div style="font-family: 'Segoe UI', Arial, sans-serif; max-width: 600px; margin: 0 auto; padding: 20px; border: 1px solid #e2e8f0; border-radius: 8px; box-shadow: 0 2px 4px rgba(0,0,0,0.05);">
                    <div style="background-color: #6366f1; padding: 15px; border-radius: 6px 6px 0 0;">
                        <h2 style="color: white; margin: 0; font-weight: 500;">New Quote Created</h2>
                    </div>
                    <div style="padding: 20px; background-color: #ffffff;">
                        <p style="font-size: 16px; color: #334155;">A new quote has been created in the Job Portal system.</p>
                        <div style="background-color: #f8fafc; border-radius: 6px; padding: 15px; margin: 20px 0;">
                            <h3 style="margin-top: 0; color: #1e293b; font-size: 18px;">Quote Details:</h3>
                            ${data.quoteId ? `<p style="margin: 5px 0; font-size: 15px;"><strong>Quote ID:</strong> ${data.quoteId}</p>` : ''}
                            ${data.jobId ? `<p style="margin: 5px 0; font-size: 15px;"><strong>Job ID:</strong> ${data.jobId}</p>` : ''}
                            <p style="margin: 5px 0; font-size: 15px;"><strong>Description:</strong> ${data.jobDescription}</p>
                            ${data.client ? `<p style="margin: 5px 0; font-size: 15px;"><strong>Client:</strong> ${data.client}</p>` : ''}
                            ${data.amount ? `<p style="margin: 5px 0; font-size: 15px;"><strong>Amount:</strong> $${data.amount}</p>` : ''}
                            ${data.date ? `<p style="margin: 5px 0; font-size: 15px;"><strong>Date:</strong> ${data.date}</p>` : ''}
                        </div>
                        <p style="font-size: 15px; color: #475569;">You can view and respond to this quote in the <a href="${data.portalUrl || '#'}" style="color: #6366f1; text-decoration: none; font-weight: 500;">Job Portal</a>.</p>
                    </div>
                    <div style="background-color: #f1f5f9; padding: 15px; border-radius: 0 0 6px 6px; font-size: 14px; color: #64748b;">
                        <p style="margin: 5px 0;">This is an automated message from Job Portal.</p>
                        <p style="margin: 5px 0;">© ${new Date().getFullYear()} Job Portal - All rights reserved.</p>
                    </div>
                </div>
            `
        };    },
    
    quoteAccepted: (data) => {
        return {
            subject: `Quote Accepted: ${data.quoteId || data.jobId || 'Quote'}`,
            text: `Quote "${data.quoteId}" has been accepted by the client in the Job Portal system.`,
            html: `
                <div style="font-family: 'Segoe UI', Arial, sans-serif; max-width: 600px; margin: 0 auto; padding: 20px; border: 1px solid #e2e8f0; border-radius: 8px; box-shadow: 0 2px 4px rgba(0,0,0,0.05);">
                    <div style="background-color: #10b981; padding: 15px; border-radius: 6px 6px 0 0;">
                        <h2 style="color: white; margin: 0; font-weight: 500;">Quote Accepted</h2>
                    </div>
                    <div style="padding: 20px; background-color: #ffffff;">
                        <p style="font-size: 16px; color: #334155;">Great news! A quote has been accepted in the Job Portal system.</p>
                        <div style="background-color: #f8fafc; border-radius: 6px; padding: 15px; margin: 20px 0;">
                            <h3 style="margin-top: 0; color: #1e293b; font-size: 18px;">Quote Details:</h3>
                            ${data.quoteId ? `<p style="margin: 5px 0; font-size: 15px;"><strong>Quote ID:</strong> ${data.quoteId}</p>` : ''}
                            ${data.jobId ? `<p style="margin: 5px 0; font-size: 15px;"><strong>Job ID:</strong> ${data.jobId}</p>` : ''}
                            <p style="margin: 5px 0; font-size: 15px;"><strong>Description:</strong> ${data.jobDescription || data.description}</p>
                            ${data.client || data.clientName ? `<p style="margin: 5px 0; font-size: 15px;"><strong>Client:</strong> ${data.client || data.clientName}</p>` : ''}
                            ${data.amount || data.price ? `<p style="margin: 5px 0; font-size: 15px;"><strong>Amount:</strong> $${data.amount || data.price}</p>` : ''}
                            ${data.date ? `<p style="margin: 5px 0; font-size: 15px;"><strong>Date:</strong> ${data.date}</p>` : ''}
                            <p style="margin: 5px 0; font-size: 15px;"><strong>Status:</strong> <span style="display: inline-block; background-color: #dcfce7; color: #166534; padding: 2px 8px; border-radius: 4px; font-size: 14px; font-weight: 500;">Accepted</span></p>
                        </div>
                        <div style="background-color: #ecfdf5; border: 1px solid #10b981; border-radius: 6px; padding: 15px; margin: 20px 0;">
                            <p style="margin: 0; font-size: 15px; color: #065f46; font-weight: 500;">✅ You can now proceed with the work as outlined in the quote.</p>
                        </div>
                        <p style="font-size: 15px; color: #475569;">You can view the full quote details in the <a href="${data.portalUrl || '#'}" style="color: #10b981; text-decoration: none; font-weight: 500;">Job Portal</a>.</p>
                    </div>
                    <div style="background-color: #f1f5f9; padding: 15px; border-radius: 0 0 6px 6px; font-size: 14px; color: #64748b;">
                        <p style="margin: 5px 0;">This is an automated message from Job Portal.</p>
                        <p style="margin: 5px 0;">© ${new Date().getFullYear()} Job Portal - All rights reserved.</p>
                    </div>
                </div>
            `
        };
    },
    
    quoteRejected: (data) => {
        return {
            subject: `Quote Rejected: ${data.quoteId || data.jobId || 'Quote'}`,
            text: `Quote "${data.quoteId}" has been rejected by the client in the Job Portal system.`,
            html: `
                <div style="font-family: 'Segoe UI', Arial, sans-serif; max-width: 600px; margin: 0 auto; padding: 20px; border: 1px solid #e2e8f0; border-radius: 8px; box-shadow: 0 2px 4px rgba(0,0,0,0.05);">
                    <div style="background-color: #ef4444; padding: 15px; border-radius: 6px 6px 0 0;">
                        <h2 style="color: white; margin: 0; font-weight: 500;">Quote Rejected</h2>
                    </div>
                    <div style="padding: 20px; background-color: #ffffff;">
                        <p style="font-size: 16px; color: #334155;">A quote has been rejected in the Job Portal system.</p>
                        <div style="background-color: #f8fafc; border-radius: 6px; padding: 15px; margin: 20px 0;">
                            <h3 style="margin-top: 0; color: #1e293b; font-size: 18px;">Quote Details:</h3>
                            ${data.quoteId ? `<p style="margin: 5px 0; font-size: 15px;"><strong>Quote ID:</strong> ${data.quoteId}</p>` : ''}
                            ${data.jobId ? `<p style="margin: 5px 0; font-size: 15px;"><strong>Job ID:</strong> ${data.jobId}</p>` : ''}
                            <p style="margin: 5px 0; font-size: 15px;"><strong>Description:</strong> ${data.jobDescription || data.description}</p>
                            ${data.client || data.clientName ? `<p style="margin: 5px 0; font-size: 15px;"><strong>Client:</strong> ${data.client || data.clientName}</p>` : ''}
                            ${data.amount || data.price ? `<p style="margin: 5px 0; font-size: 15px;"><strong>Amount:</strong> $${data.amount || data.price}</p>` : ''}
                            ${data.date ? `<p style="margin: 5px 0; font-size: 15px;"><strong>Date:</strong> ${data.date}</p>` : ''}
                            <p style="margin: 5px 0; font-size: 15px;"><strong>Status:</strong> <span style="display: inline-block; background-color: #fecaca; color: #b91c1c; padding: 2px 8px; border-radius: 4px; font-size: 14px; font-weight: 500;">Rejected</span></p>
                            ${data.rejectionReason ? `<p style="margin: 10px 0 5px; font-size: 15px;"><strong>Rejection Reason:</strong></p>
                            <p style="margin: 5px 0; font-size: 14px; padding: 8px; background-color: #fef2f2; border-radius: 4px; color: #991b1b;">${data.rejectionReason}</p>` : ''}
                        </div>
                        <p style="font-size: 15px; color: #475569;">You can view the full quote details and create a revised quote in the <a href="${data.portalUrl || '#'}" style="color: #ef4444; text-decoration: none; font-weight: 500;">Job Portal</a>.</p>
                    </div>
                    <div style="background-color: #f1f5f9; padding: 15px; border-radius: 0 0 6px 6px; font-size: 14px; color: #64748b;">
                        <p style="margin: 5px 0;">This is an automated message from Job Portal.</p>
                        <p style="margin: 5px 0;">© ${new Date().getFullYear()} Job Portal - All rights reserved.</p>
                    </div>
                </div>
            `
        };
    },
    
    invoiceGenerated: (data) => {
        return {
            subject: `Invoice Generated: ${data.invoiceId || data.jobId || 'New Invoice'}`,
            text: `An invoice has been generated for job "${data.jobDescription}" in the Job Portal system.`,
            html: `
                <div style="font-family: 'Segoe UI', Arial, sans-serif; max-width: 600px; margin: 0 auto; padding: 20px; border: 1px solid #e2e8f0; border-radius: 8px; box-shadow: 0 2px 4px rgba(0,0,0,0.05);">
                    <div style="background-color: #ec4899; padding: 15px; border-radius: 6px 6px 0 0;">
                        <h2 style="color: white; margin: 0; font-weight: 500;">Invoice Generated</h2>
                    </div>
                    <div style="padding: 20px; background-color: #ffffff;">
                        <p style="font-size: 16px; color: #334155;">An invoice has been generated in the Job Portal system.</p>
                        <div style="background-color: #f8fafc; border-radius: 6px; padding: 15px; margin: 20px 0;">
                            <h3 style="margin-top: 0; color: #1e293b; font-size: 18px;">Invoice Details:</h3>
                            ${data.invoiceId ? `<p style="margin: 5px 0; font-size: 15px;"><strong>Invoice ID:</strong> ${data.invoiceId}</p>` : ''}
                            ${data.jobId ? `<p style="margin: 5px 0; font-size: 15px;"><strong>Job ID:</strong> ${data.jobId}</p>` : ''}
                            <p style="margin: 5px 0; font-size: 15px;"><strong>Description:</strong> ${data.jobDescription}</p>
                            ${data.client ? `<p style="margin: 5px 0; font-size: 15px;"><strong>Client:</strong> ${data.client}</p>` : ''}
                            ${data.amount ? `<p style="margin: 5px 0; font-size: 15px;"><strong>Amount:</strong> $${data.amount}</p>` : ''}
                            ${data.dueDate ? `<p style="margin: 5px 0; font-size: 15px;"><strong>Due Date:</strong> ${data.dueDate}</p>` : ''}
                        </div>
                        <p style="font-size: 15px; color: #475569;">You can view and pay this invoice in the <a href="${data.portalUrl || '#'}" style="color: #ec4899; text-decoration: none; font-weight: 500;">Job Portal</a>.</p>
                    </div>
                    <div style="background-color: #f1f5f9; padding: 15px; border-radius: 0 0 6px 6px; font-size: 14px; color: #64748b;">
                        <p style="margin: 5px 0;">This is an automated message from Job Portal.</p>
                        <p style="margin: 5px 0;">© ${new Date().getFullYear()} Job Portal - All rights reserved.</p>
                    </div>
                </div>
            `
        };
    },    clientWelcome: (data) => {
        return {
            subject: `Welcome to Job Portal, ${data.clientName}!`,
            text: `Welcome to Job Portal! Your account has been successfully created. Please use the following link to set up your password: ${data.setupUrl}`,
            html: `
                <div style="font-family: 'Segoe UI', Arial, sans-serif; max-width: 600px; margin: 0 auto; padding: 20px; border: 1px solid #e2e8f0; border-radius: 8px; box-shadow: 0 2px 4px rgba(0,0,0,0.05);">
                    <div style="background-color: #3b82f6; padding: 15px; border-radius: 6px 6px 0 0;">
                        <h2 style="color: white; margin: 0; font-weight: 500;">Welcome to Job Portal!</h2>
                    </div>
                    <div style="padding: 20px; background-color: #ffffff;">
                        <p style="font-size: 16px; color: #334155;">Thank you for joining Job Portal, ${data.clientName}! Your account has been successfully created.</p>
                          <div style="background-color: #ecfdf5; border: 1px solid #10b981; border-radius: 6px; padding: 15px; margin: 20px 0;">
                            <h3 style="margin-top: 0; color: #047857; font-size: 18px;">🔐 Set Up Your Password</h3>
                            <p style="margin: 5px 0; font-size: 15px; color: #065f46;">To complete your account setup, please click the button below to create your secure password.</p>
                            ${data.email ? `<p style="margin: 5px 0; font-size: 14px; color: #065f46;"><strong>Email for login:</strong> ${data.email}</p>` : ''}
                        </div>
                        
                        <div style="margin: 25px 0; text-align: center;">
                            <a href="${data.setupUrl}" style="display: inline-block; background-color: #10b981; color: white; text-decoration: none; padding: 15px 30px; border-radius: 6px; font-weight: 600; font-size: 16px; box-shadow: 0 2px 4px rgba(16, 185, 129, 0.2);">🔒 Set Up Your Password</a>
                        </div>
                        
                        <div style="background-color: #fef3c7; border: 1px solid #f59e0b; border-radius: 6px; padding: 12px; margin: 20px 0;">
                            <p style="margin: 0; font-size: 14px; color: #92400e;"><strong>Important:</strong> This setup link will expire in 24 hours for security reasons. If you need a new link, please contact our support team.</p>
                        </div>
                        
                        <p style="font-size: 15px; color: #475569;">With your client portal, you can:</p>
                        <ul style="color: #475569; font-size: 15px;">
                            <li style="margin-bottom: 8px;">View all your jobs and their current status</li>
                            <li style="margin-bottom: 8px;">Review and approve quotes</li>
                            <li style="margin-bottom: 8px;">Access and pay invoices</li>
                            <li style="margin-bottom: 8px;">Communicate with our team</li>
                            <li style="margin-bottom: 8px;">Request new services</li>
                        </ul>
                        
                        <p style="font-size: 15px; color: #475569; margin-top: 25px;">If you have any questions or need assistance, please don't hesitate to contact our support team.</p>
                    </div>
                    <div style="background-color: #f1f5f9; padding: 15px; border-radius: 0 0 6px 6px; font-size: 14px; color: #64748b;">
                        <p style="margin: 5px 0;">This is an automated message from Job Portal.</p>
                        <p style="margin: 5px 0;">© ${new Date().getFullYear()} Job Portal - All rights reserved.</p>
                    </div>
                </div>
            `
        };
    }
};

// Get email template for a specific notification type
const getEmailTemplate = (type, data = {}) => {
    if (!emailTemplates[type]) {
        return {
            subject: 'Job Portal Notification',
            text: 'You have a new notification from the Job Portal system.',
            html: `
                <div style="font-family: 'Segoe UI', Arial, sans-serif; max-width: 600px; margin: 0 auto; padding: 20px; border: 1px solid #e2e8f0; border-radius: 8px;">
                    <div style="padding: 20px; background-color: #ffffff;">
                        <p style="font-size: 16px; color: #334155;">You have a new notification from the Job Portal system.</p>
                        <p style="font-size: 15px; color: #475569;">${data.message || 'Please check your Job Portal dashboard for more details.'}</p>
                    </div>
                    <div style="background-color: #f1f5f9; padding: 15px; font-size: 14px; color: #64748b;">
                        <p style="margin: 5px 0;">This is an automated message from Job Portal.</p>
                        <p style="margin: 5px 0;">© ${new Date().getFullYear()} Job Portal - All rights reserved.</p>
                    </div>
                </div>
            `
        };
    }
    
    return emailTemplates[type](data);
};

module.exports = {
    getEmailTemplate
};<|MERGE_RESOLUTION|>--- conflicted
+++ resolved
@@ -165,10 +165,9 @@
                     <div style="background-color: #f1f5f9; padding: 15px; border-radius: 0 0 6px 6px; font-size: 14px; color: #64748b;">
                         <p style="margin: 5px 0;">This is an automated message from Job Portal.</p>
                         <p style="margin: 5px 0;">© ${new Date().getFullYear()} Job Portal - All rights reserved.</p>
-                    </div>
-                </div>
-<<<<<<< HEAD
-            `        };
+                    </div>                </div>
+            `
+        };
     },
     
     jobStatusUpdate: (data) => {
@@ -218,14 +217,11 @@
                             data.status === 'Completed' ? '#10b981' : 
                             data.status === 'Unsuccessful' ? '#ef4444' : '#6366f1'
                         }; text-decoration: none; font-weight: 500;">Job Portal</a>.</p>
-                    </div>
-                    <div style="background-color: #f1f5f9; padding: 15px; border-radius: 0 0 6px 6px; font-size: 14px; color: #64748b;">
-                        <p style="margin: 5px 0;">This is an automated message from Job Portal.</p>
-                        <p style="margin: 5px 0;">© ${new Date().getFullYear()} Job Portal - All rights reserved.</p>
-                    </div>
-                </div>
-=======
->>>>>>> a8c90a08
+                    </div>                    <div style="background-color: #f1f5f9; padding: 15px; border-radius: 0 0 6px 6px; font-size: 14px; color: #64748b;">
+                        <p style="margin: 5px 0;">This is an automated message from Job Portal.</p>
+                        <p style="margin: 5px 0;">© ${new Date().getFullYear()} Job Portal - All rights reserved.</p>
+                    </div>
+                </div>
             `
         };
     },
