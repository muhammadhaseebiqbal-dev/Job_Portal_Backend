--- conflicted
+++ resolved
@@ -2,12 +2,13 @@
 const router = express.Router();
 const servicem8 = require('@api/servicem8');
 const { getValidAccessToken } = require('../utils/tokenManager');
+const servicem8 = require('@api/servicem8');
+const { getValidAccessToken } = require('../utils/tokenManager');
 require('dotenv').config();
 
 /**
  * SITES ROUTES - ServiceM8 Integration (READ-ONLY)
  * 
-<<<<<<< HEAD
  * IMPORTANT: ServiceM8 site data is READ-ONLY and fetched directly from ServiceM8 locations API.
  * In ServiceM8, sites are referred to as "locations" in the API.
  * 
@@ -15,15 +16,6 @@
  * - Read/View location data from ServiceM8 as "sites"
  * - Get all locations for client sites
  * - Get all sites (admin view)
-=======
- * IMPORTANT: ServiceM8 location data is READ-ONLY. Most create, update, and delete operations
- * for location data have been disabled to ensure data integrity.
- * 
- * ALLOWED OPERATIONS:
- * - Read/View location data from ServiceM8
- * - Get client locations
- * - Get all locations (admin view)
->>>>>>> 6bfe2bc1
  * 
  * DISABLED OPERATIONS:
  * - Location creation (POST /clients/:clientId/sites)
@@ -37,7 +29,6 @@
  * All disabled endpoints return HTTP 410 (Gone) with appropriate error messages.
  */
 
-<<<<<<< HEAD
 // Middleware to ensure a valid token for all site routes
 const ensureValidToken = async (req, res, next) => {
     try {
@@ -101,57 +92,8 @@
         console.error('Error fetching locations from ServiceM8:', error);
         throw error;
     }
-=======
-// Token middleware for ServiceM8 API authentication
-const tokenMiddleware = async (req, res, next) => {
-    try {
-        const accessToken = await getValidAccessToken();
-        if (!accessToken) {
-            return res.status(401).json({
-                error: 'ServiceM8 authentication failed',
-                message: 'Unable to get valid access token for ServiceM8 API'
-            });
-        }
-        
-        // Set the auth for ServiceM8 API
-        servicem8.auth(accessToken);
-        req.accessToken = accessToken;
-        next();
-    } catch (error) {
-        console.error('Token middleware error:', error);
-        res.status(401).json({
-            error: 'Authentication failed',
-            message: 'Failed to authenticate with ServiceM8. Please try again.'
-        });
-    }
 };
 
-// Helper function to get all locations from ServiceM8
-const getLocationsFromServiceM8 = async () => {
-    try {
-        const { data } = await servicem8.getLocationAll();
-        return data || [];
-    } catch (error) {
-        console.error('Error fetching locations from ServiceM8:', error);
-        return [];
-    }
-};
-
-// Helper function to filter locations by client (if needed)
-const filterLocationsByClient = (locations, clientId) => {
-    // ServiceM8 locations might have company_uuid or similar field
-    // Filter based on the client relationship
-    return locations.filter(location => 
-        location.company_uuid === clientId || 
-        location.client_uuid === clientId ||
-        location.clientId === clientId
-    );
->>>>>>> 6bfe2bc1
-};
-// Apply token middleware to routes that need ServiceM8 access
-router.use(tokenMiddleware);
-
-<<<<<<< HEAD
 // GET all sites for a client - now fetches from ServiceM8 locations
 router.get('/clients/:clientId/sites', async (req, res) => {
     try {
@@ -164,112 +106,6 @@
         // Note: ServiceM8 locations are not client-specific, so we return all active locations
         // In a real implementation, you might want to filter based on job associations or other criteria
         console.log(`Returning ${sites.length} sites for client ${clientId}`);
-=======
-// GET all sites (locations) for a client
-router.get('/clients/:clientId/sites', async (req, res) => {
-    try {
-        const { clientId } = req.params;
-        
-        // Fetch locations from ServiceM8
-        const locations = await getLocationsFromServiceM8();
-        
-        // Filter locations for this client (if needed)
-        // Note: ServiceM8 locations might be global or client-specific
-        let clientLocations = locations;
-        if (clientId && clientId !== 'all') {
-            clientLocations = filterLocationsByClient(locations, clientId);
-        }
-        
-        // Transform ServiceM8 location data to our site format
-        const sites = clientLocations.map(location => ({
-            id: location.uuid || location.id,
-            name: location.name || location.location_name || 'Unnamed Location',
-            address: location.address || `${location.street || ''} ${location.suburb || ''} ${location.state || ''} ${location.postcode || ''}`.trim(),
-            description: location.description || location.notes || '',
-            isDefault: false, // ServiceM8 doesn't have a default concept, we'll handle this separately
-            active: location.active !== false, // Assume active unless explicitly false
-            clientId: location.company_uuid || location.client_uuid || clientId,
-            // Additional ServiceM8 location fields
-            street: location.street,
-            suburb: location.suburb,
-            state: location.state,
-            postcode: location.postcode,
-            country: location.country,
-            phone: location.phone,
-            email: location.email,
-            latitude: location.latitude,
-            longitude: location.longitude,
-            createdAt: location.edit_date || location.add_date,
-            updatedAt: location.edit_date
-        }));
-        
-        // If no sites found, provide a default fallback
-        if (sites.length === 0) {
-            sites.push({
-                id: 'default',
-                name: 'Main Office',
-                address: '',
-                description: 'Default location',
-                isDefault: true,
-                active: true,
-                clientId: clientId
-            });
-        } else {
-            // Set first site as default if none specified
-            sites[0].isDefault = true;
-        }
->>>>>>> 6bfe2bc1
-        
-        res.json({
-            success: true,
-            sites: sites,
-            count: sites.length,
-            source: 'ServiceM8'
-        });
-    } catch (error) {
-<<<<<<< HEAD
-        console.error('Error fetching sites from ServiceM8:', error);
-        res.status(500).json({
-            error: true,
-            message: 'Failed to fetch sites from ServiceM8',
-=======
-        console.error('Error fetching locations from ServiceM8:', error);
-        res.status(500).json({
-            error: true,
-            message: 'Failed to fetch locations from ServiceM8',
-            details: error.message
-        });
-    }
-});
-
-// GET all sites globally (admin view)
-router.get('/sites/all', async (req, res) => {
-    try {
-        // Fetch all locations from ServiceM8
-        const locations = await getLocationsFromServiceM8();
-        
-        // Transform ServiceM8 location data to our site format
-        const sites = locations.map(location => ({
-            id: location.uuid || location.id,
-            name: location.name || location.location_name || 'Unnamed Location',
-            address: location.address || `${location.street || ''} ${location.suburb || ''} ${location.state || ''} ${location.postcode || ''}`.trim(),
-            description: location.description || location.notes || '',
-            isDefault: false,
-            active: location.active !== false,
-            clientId: location.company_uuid || location.client_uuid || 'unknown',
-            // Additional ServiceM8 location fields
-            street: location.street,
-            suburb: location.suburb,
-            state: location.state,
-            postcode: location.postcode,
-            country: location.country,
-            phone: location.phone,
-            email: location.email,
-            latitude: location.latitude,
-            longitude: location.longitude,
-            createdAt: location.edit_date || location.add_date,
-            updatedAt: location.edit_date
-        }));
         
         res.json({
             success: true,
@@ -279,11 +115,10 @@
             source: 'ServiceM8'
         });
     } catch (error) {
-        console.error('Error fetching all locations from ServiceM8:', error);
+        console.error('Error fetching sites from ServiceM8:', error);
         res.status(500).json({
             error: true,
-            message: 'Failed to fetch all locations from ServiceM8',
->>>>>>> 6bfe2bc1
+            message: 'Failed to fetch sites from ServiceM8',
             details: error.message
         });
     }
@@ -320,7 +155,6 @@
 router.get('/clients/:clientId/sites/default', async (req, res) => {
     try {
         const { clientId } = req.params;
-<<<<<<< HEAD
         console.log(`Fetching default site for client: ${clientId}`);
         
         // Get all sites from ServiceM8
@@ -339,42 +173,16 @@
             res.status(404).json({
                 error: true,
                 message: 'No sites found'
-=======
-        
-        // Fetch locations from ServiceM8
-        const locations = await getLocationsFromServiceM8();
-        let clientLocations = filterLocationsByClient(locations, clientId);
-        
-        if (clientLocations.length === 0) {
-            return res.status(404).json({
-                error: true,
-                message: 'No sites found for this client'
->>>>>>> 6bfe2bc1
             });
         }
-        
-        // Return first location as default (ServiceM8 doesn't have default concept)
-        const defaultSite = {
-            id: clientLocations[0].uuid || clientLocations[0].id,
-            name: clientLocations[0].name || clientLocations[0].location_name || 'Default Location',
-            address: clientLocations[0].address || `${clientLocations[0].street || ''} ${clientLocations[0].suburb || ''} ${clientLocations[0].state || ''} ${clientLocations[0].postcode || ''}`.trim(),
-            description: clientLocations[0].description || clientLocations[0].notes || '',
-            isDefault: true,
-            active: clientLocations[0].active !== false,
-            clientId: clientId
-        };
-        
-        res.json({
-            success: true,
-            site: defaultSite,
-            source: 'ServiceM8'
-        });
     } catch (error) {
         console.error('Error fetching default site from ServiceM8:', error);
         res.status(500).json({
             error: true,
             message: 'Failed to fetch default site from ServiceM8',
             details: error.message
+            message: 'Failed to fetch default site from ServiceM8',
+            details: error.message
         });
     }
 });
@@ -388,7 +196,6 @@
     });
 });
 
-<<<<<<< HEAD
 // GET all sites from all clients (global sites view) - now fetches from ServiceM8 locations
 router.get('/sites/all', async (req, res) => {
     try {
@@ -418,6 +225,4 @@
     }
 });
 
-=======
->>>>>>> 6bfe2bc1
 module.exports = router;